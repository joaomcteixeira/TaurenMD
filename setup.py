"""
Installation setup.

Read the full installation instructions at:

    https://taurenmd.readthedocs.io/en/latest/installation.html

To install taurenmd run:

    >>> python setup.py

To install taurenmd in developer mode run:

    >>> python setup.py develop

To install taurenmd without ANY of its dependencies:

    >>> python setup.py --no-deps
"""
from __future__ import absolute_import, print_function

import io
import os
import re
from glob import glob
from os.path import basename, dirname, join, splitext

from setuptools import find_packages, setup


if not os.getenv('READTHEDOCS'):
    install_requires = [
        'bioplottemplates',
        'pyquaternion',
        ]
else:
    install_requires = []


def _read(*names, **kwargs):
    with io.open(
            join(dirname(__file__), *names),
            encoding=kwargs.get('encoding', 'utf8')
            ) as fh:
        return fh.read()


setup(
    name='taurenmd',
    version='0.8.2',
    license='GNU GPLv2',
    description='A command-line interface for analysis routines in Molecular Dynamics data.',
    long_description='%s\n%s' % (
        re.compile('^.. start-badges.*^.. end-badges', re.M | re.S).sub('', _read('README.rst')),
        re.sub(':[a-z]+:`~?(.*?)`', r'``\1``', _read('CHANGELOG.rst'))
        ),
    author='Joao MC Teixeira',
    author_email='joaomcteixeira@gmail.com',
    url='https://github.com/joaomcteixeira/taurenmd',
    packages=find_packages('src'),
    package_dir={'': 'src'},
    py_modules=[splitext(basename(path))[0] for path in glob('src/*.py')],
    include_package_data=True,
    zip_safe=False,
    classifiers=[
        # complete classifier list: http://pypi.python.org/pypi?%3Aaction=list_classifiers
        'Development Status :: 4 - Beta',
        'Intended Audience :: Developers',
        'Intended Audience :: Education',
        'Intended Audience :: Science/Research',
        'Topic :: Scientific/Engineering :: Bio-Informatics',
        'Topic :: Scientific/Engineering :: Chemistry',
        'License :: OSI Approved :: GNU General Public License v2 (GPLv2)',
        'Operating System :: Unix',
        'Operating System :: POSIX',
        'Environment :: Console',
        'Programming Language :: Python',
        'Programming Language :: Python :: 3',
        'Programming Language :: Python :: 3.6',
        'Programming Language :: Python :: 3.7',
        'Topic :: Utilities',
        ],
    project_urls={
        'Documentation': 'https://taurenmd.readthedocs.io/',
        'Changelog': 'https://taurenmd.readthedocs.io/en/latest/changelog.html',
        'Issue Tracker': 'https://github.com/joaomcteixeira/taurenmd/issues',
        },
    keywords=[
        'Molecular Dynamics',
        'Proteins',
        'DNA',
        'RNA',
        'Structural Biology',
        'Molecular Biology',
        'Biochemistry',
        ],
    python_requires='>=3.6, <3.8',
<<<<<<< HEAD
    install_requires=[
        #'matplotlib>=3, <4',
        #'numpy',
        'bioplottemplates',
        'pyquaternion',
        #'MDAnalysis',
        #'mdtraj',
        ],
=======
    install_requires=install_requires,
>>>>>>> 7e6df7dd
    extras_require={
        'all': [
            'matplotlib>=3, <4',
            'numpy',
            'MDAnalysis',
            'mdtraj',
            ]
        # eg:
        #   'rst': ['docutils>=0.11'],
        #   ':python_version=="2.6"': ['argparse'],
        },
    entry_points={
        'console_scripts': [
            'taurenmd = taurenmd.cli:maincli',
            # add bellow, by alphabetical, order your newly developed
            # client, following the nomenclature provided,
            # where NAME is the command line name of your subroutine.
            # 'tmdNAME = taurenmd.cli_NAME:maincli',
            'tmdpangle = taurenmd.cli_pangle:maincli',
            'tmddist = taurenmd.cli_distances:maincli',
            'tmdfext = taurenmd.cli_fext:maincli',
            'tmdimagemol = taurenmd.cli_imagemol:maincli',
            'tmdnosol = tauremd.cli_nosol:maincli',
            'tmdreport = taurenmd.cli_report:maincli',
            'tmdrot = taurenmd.cli_rot:maincli',
            'tmdrmsf = taurenmd.cli_rmsf:maincli',
            'tmdrmsd = taurenmd.cli_rmsd:maincli',
            'tmdtrajedit = taurenmd.cli_trajedit:maincli',
            ]
        },
    )<|MERGE_RESOLUTION|>--- conflicted
+++ resolved
@@ -95,24 +95,13 @@
         'Biochemistry',
         ],
     python_requires='>=3.6, <3.8',
-<<<<<<< HEAD
-    install_requires=[
-        #'matplotlib>=3, <4',
-        #'numpy',
-        'bioplottemplates',
-        'pyquaternion',
-        #'MDAnalysis',
-        #'mdtraj',
-        ],
-=======
     install_requires=install_requires,
->>>>>>> 7e6df7dd
     extras_require={
         'all': [
-            'matplotlib>=3, <4',
-            'numpy',
-            'MDAnalysis',
-            'mdtraj',
+            'matplotlib>=3,<4',
+            'numpy>=1,<2',
+            'MDAnalysis>=0.2,<1',
+            'mdtraj>=1,<2',
             ]
         # eg:
         #   'rst': ['docutils>=0.11'],
