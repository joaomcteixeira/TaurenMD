"""Test libmdt."""
import importlib
import sys

import mdtraj as md
import pytest

from taurenmd.libs import libmdt, libopenmm

from . import toptest, toptest_cif, trajtest


def test_load_traj_pdb():
    """Test loading traj."""
    traj = libmdt.load_traj(toptest, trajtest)
    assert isinstance(traj, md.Trajectory)
    assert len(traj) == 10


def test_load_traj_pdb_2():
    """Test loading traj."""
    traj = libmdt.load_traj(toptest, [trajtest, trajtest])
    assert isinstance(traj, md.Trajectory)
    assert len(traj) == 20


def test_load_traj_pdb_3():
    """Test loading traj."""
    traj = libmdt.load_traj(toptest, [trajtest, trajtest], insort=True)
    assert isinstance(traj, md.Trajectory)
    assert len(traj) == 20


def test_load_traj_cif():
    """Test loading traj."""
    assert toptest_cif.suffix == '.cif'
    traj = libmdt.load_traj(toptest_cif, trajtest)
    assert isinstance(traj, md.Trajectory)
    assert len(traj) == 10


def test_load_traj_cif_import_error():
    """Test loadtraj_cif import error as if simtk was not installed."""
    sys.modules['simtk.openmm.app'] = None
    importlib.reload(libmdt)
    """Test loading traj."""
<<<<<<< HEAD
    _tmp = libopenmm.SIMTK
    libopenmm.SIMTK = False
=======
>>>>>>> ed699303
    with pytest.raises(SystemExit) as err:
        libmdt.load_traj(toptest_cif, trajtest)
    assert err.type == SystemExit
    assert err.value.code == 0
<<<<<<< HEAD
    libopenmm.SIMTK = _tmp
=======


def test_simtk_import_error():
    """Test import error message."""
    with pytest.raises(SystemExit) as err:
        libmdt._log_simtkimport_error()

    assert err.type == SystemExit
    assert err.value.code == 0
>>>>>>> ed699303
<|MERGE_RESOLUTION|>--- conflicted
+++ resolved
@@ -5,7 +5,7 @@
 import mdtraj as md
 import pytest
 
-from taurenmd.libs import libmdt, libopenmm
+from taurenmd.libs import libmdt
 
 from . import toptest, toptest_cif, trajtest
 
@@ -41,21 +41,12 @@
 
 def test_load_traj_cif_import_error():
     """Test loadtraj_cif import error as if simtk was not installed."""
-    sys.modules['simtk.openmm.app'] = None
+    sys.modules['openmm.app.pdbxfile'] = None
     importlib.reload(libmdt)
-    """Test loading traj."""
-<<<<<<< HEAD
-    _tmp = libopenmm.SIMTK
-    libopenmm.SIMTK = False
-=======
->>>>>>> ed699303
     with pytest.raises(SystemExit) as err:
         libmdt.load_traj(toptest_cif, trajtest)
     assert err.type == SystemExit
     assert err.value.code == 0
-<<<<<<< HEAD
-    libopenmm.SIMTK = _tmp
-=======
 
 
 def test_simtk_import_error():
@@ -64,5 +55,4 @@
         libmdt._log_simtkimport_error()
 
     assert err.type == SystemExit
-    assert err.value.code == 0
->>>>>>> ed699303
+    assert err.value.code == 0