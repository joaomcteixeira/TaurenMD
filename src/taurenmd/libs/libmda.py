"""
Functions that wrap around `MDAnalysis library`_.

Functions contained in this module operate with MDAnalysis (MDA)
functionalities, either by using MDA to access Molecular Dynamics
data or by receiving MDA data structures and parsing them in some way.

When using functions contained in this library you should `cite both`_
taurenmd and MDAnalysis.

.. _MDAnalysis library: https://www.mdanalysis.org
.. _cite both: https://taurenmd.readthedocs.io/en/latest/citing.html
"""
import MDAnalysis as mda
from MDAnalysis.analysis import align as mdaalign

from taurenmd import Path
from taurenmd import core as tcore
from taurenmd import log
from taurenmd.libs import libcli, libio, libopenmm
from taurenmd.logger import S, T


@libcli.add_reference(tcore.ref_mda)
def load_universe(
        topology,
        *trajectories,
        insort=False,
        **universe_args):
    """
    Load MDAnalysis universe.

    Accepts MDAnalysis compatible `topology formats`_ and
    `trajectory formats`_. Read further on the `MDAnalysis Universe`_.

    .. _topology formats: https://www.mdanalysis.org/docs/documentation_pages/topology/init.html
    .. _trajectory formats: https://www.mdanalysis.org/docs/documentation_pages/coordinates/init.html#supported-coordinate-formats
    .. _MDAnalysis Universe: https://www.mdanalysis.org/docs/documentation_pages/core/universe.html?highlight=universe#core-object-universe-mdanalysis-core-universe

    Examples
    --------

        >>> libmda.load_universe('topology.pdb', 'trajectory.dcd')

        >>> libmda.load_universe(
                'topology.pdb',
                'traj_part_1.xtc',
                'traj_part_2.xtc',
                Path('my', 'md', 'folder', 'traj_part_3.xtc'),
                )

    Parameters
    ----------
    topology : str or Path object
        Path to topology file.

    trajectories* : str of Path objects
        Paths to trajectory file(s). Trajectory files will be used
        sequentially to create the Universe.

    insort : bool
        Whether to sort trajectory files by suffix number.
        See :func:`libio.sort_numbered_input`.

    universe_args : any
        Other arguments to be passed to `MDAnalysis Universe`.

    Return
    ------
    MDAnalysis Universe
    """  # noqa: E501 D412
    if insort:
        trajectories = libio.sort_numbered_input(*trajectories)

    libio.report_input(topology, trajectories)
<<<<<<< HEAD

    topo_path = Path(topology).str()
    traj_path = [Path(i).str() for i in trajectories],

    try:
        universe = mda.Universe(topo_path, traj_path)

    except ValueError:
        pdbx = libopenmm.attempt_to_load_top_from_simtk(topo_path)
        universe = mda.Universe(pdbx, traj_path)

=======
    universe = mda.Universe(
        Path(topology).str(),
        [Path(i).str() for i in trajectories],
        **universe_args,
        )
>>>>>>> ed699303
    report(universe)
    return universe


@libcli.add_reference(tcore.ref_mda)
def report(universe):
    """
    Report information about the Universe.

    Example
    -------

        >>> u = libmda.load_universe('topology.pdb', 'trajectory.xtc')
        >>> libmda.report(u)

    Parameters
    ----------
    universe : MDAnalysis Universe
        `MDAnalysis universe <https://www.mdanalysis.org/docs/documentation_pages/core/universe.html?highlight=universe#core-object-universe-mdanalysis-core-universe>`_.

    Returns
    -------
    None

    """  # noqa: E501
    segids = sorted(list(set(universe.atoms.segids)))
    info = {}
    for segid in segids:
        a = universe.select_atoms(f'segid {segid}')
        info[segid] = sorted(list(set(a.atoms.resids)))

    info_ = []
    for k, v in info.items():
        info_.append(str(S(
            f'segid {k} with {len(v)} residues '
            f'from {v[0]} to {v[-1]}'
            )))

    log.info(T('Reporting on universe'))
    log.info(S('number of frames: {}', len(universe.trajectory)))
    log.info(S('number of atoms: {}', len(universe.atoms)))
    log.info(S('components:\n{}', '\n'.join(info_)))


@libcli.add_reference(tcore.ref_mda)
def mdaalignto(universe, reference, selection='all'):
    """
    Align universe to reference.

    Uses `MDAnalysis.analysis.align.alignto <https://www.mdanalysis.org/docs/documentation_pages/analysis/align.html?highlight=alignto#MDAnalysis.analysis.align.alignto>`_.

    Parameters
    ----------
    universe, reference, selection
        Same as in ``MDAnalysis.analysis.align.alignto`` function.

    Raises
    ------
    ZeroDivisionError
        If selection gives empty selection.
    """  # noqa: E501
    try:
        mdaalign.alignto(universe, reference, select=selection)
    except (ValueError, ZeroDivisionError) as err:
        log.debug(err, exc_info=True)
        errmsg = (
            f'Could not perform alignment due to {err}, '
            'most likely the alignment selection does not match '
            'any possible selection in the system. You selection : '
            f'\'{selection}\'.'
            )
        log.info(errmsg)
        raise err


@libcli.add_reference(tcore.ref_mda)
def draw_atom_label_from_atom_group(atom_group):
    """
    Translate MDAnalysis Atom Group to list of strings for each atom.

    Strings represent each atom by SEGID.RESNUM|RESNAME.NAME,
    for example carbon alpha of Cys 18 of chain A would:

        >>> A.18Cys.CA

    This function is used by taurenmd for data representation
    purporses.

    Parameters
    ----------
    atom_group : Atom Group obj
       `MDAnalysis Atom group <https://www.mdanalysis.org/docs/documentation_pages/core/groups.html?highlight=atom%20group#MDAnalysis.core.groups.AtomGroup>`_.

    Returns
    -------
    list of strings
        Containing the atom string representation for each atom in
        the Atom Group.
    """  # noqa: E501
    labels = []
    for atom in atom_group:
        s = '{}.{}{}.{}'.format(
            atom.segment.segid,
            atom.residue.resnum,
            atom.resname.title(),
            atom.name,
            )
        labels.append(s)

    return labels<|MERGE_RESOLUTION|>--- conflicted
+++ resolved
@@ -73,25 +73,17 @@
         trajectories = libio.sort_numbered_input(*trajectories)
 
     libio.report_input(topology, trajectories)
-<<<<<<< HEAD
 
     topo_path = Path(topology).str()
     traj_path = [Path(i).str() for i in trajectories],
 
     try:
-        universe = mda.Universe(topo_path, traj_path)
+        universe = mda.Universe(topo_path, traj_path, **universe_args)
 
     except ValueError:
         pdbx = libopenmm.attempt_to_load_top_from_simtk(topo_path)
-        universe = mda.Universe(pdbx, traj_path)
+        universe = mda.Universe(pdbx, traj_path, **universe_args)
 
-=======
-    universe = mda.Universe(
-        Path(topology).str(),
-        [Path(i).str() for i in trajectories],
-        **universe_args,
-        )
->>>>>>> ed699303
     report(universe)
     return universe
 
