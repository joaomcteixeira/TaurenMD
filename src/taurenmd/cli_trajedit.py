--- conflicted
+++ resolved
@@ -195,17 +195,6 @@
             libcli.ProgressBar(total_frames, suffix='frames') as PB:
         for _ts in u.trajectory[sliceObj]:
 
-<<<<<<< HEAD
-    with mda.Writer(traj_output.str(), atom_selection.n_atoms) as W:
-        for i, _ts in zip(
-                range(len(u.trajectory))[sliceObj],
-                u.trajectory[sliceObj],
-                ):
-
-            log.info(S('working on frame: {}', i))
-
-=======
->>>>>>> c5b035d8
             if unwrap:
                 log.debug(S('unwrapping', indent=2))
                 atom_selection.unwrap(
@@ -221,11 +210,8 @@
 
             W.write(atom_selection)
 
-<<<<<<< HEAD
-=======
             PB.increment()
 
->>>>>>> c5b035d8
     log.info(S('trajectory saved'))
 
     if top_output:
