"""
# Decompose Eurler angle rotations of a selection.

**EXPERIMENTAL PROTOCOL, RESULTS MAY NOT BE RELIABLE**

*Calculate the Roll, Pitch and Yaw angles along the trajectory.*

Read further on roll, pitch and yaw angles (Euler Angles) -
[wikipedia](https://en.wikipedia.org/wiki/Euler_angles).

Here we decompose these movements around the three different axis
centered at an origin using Quaternion rotation.

## Algorithm

Given a selection of three regions, ``selection A``, ``selection B``
and ``selection C``:

1. Centers the system to the three selections center of geometry for
every frame, this is called the *origin*,

2. Calculates a plane given by the center of geometries of the three
selections, plane ABC,

3. Defines the vector OA that goes from the origin to the center of
geometry of ``selection A``, this represents the Yaw axis.

4. Defines the normal vector to the plane ABC (ABCn), this represents the
Roll axis,

5. Defines the cross product betwee vectors OA and ABCn (AONn), this is the
Pitch axis,

6. Calculates this axis of reference for every frame

Calculating the angles:

Angles represent the right hand rotation around an axis of the sistem in
a i-frame compared to the reference frame. Quaterion distance is calculated
by [libcalc.generate_quaternion_rotations](https://taurenmd.readthedocs.io/en/latest/reference/libcalc.html#generate_quaternion_rotations) and
[libcal.sort_by_minimum_Qdistances](https://taurenmd.readthedocs.io/en/latest/reference/libcalc.html#taurenmd.libs.libcalc.sort_by_minimum_Qdistances).

### Roll

The roll angle is calculated by rotating the unitary vector OA
around vector ABCn until the Quaternion distance is the minimum
between the vector OAi (in frame) and vector OA in reference frame.

### Pitch

The pitch angle is calculated by rotating the unitary vector ABCn
around vector AONn until the Quaternion distance is the minimum
between the vector ABCni (in frame) and vector ABCn in reference frame.

### Yaw

The pitch angle is calculated by rotating the unitary vector AONn
around vector OA until the Quaternion distance is the minimum
between the vector AONni (in frame) and vector AONn in reference frame.

## Examples

In the case of an homotrimer, define the axis and the origin on the trimers:

    taurenmd rorations -z 'segid A' 'segid B' 'segid C' -x rotations.csv

## References

"""  # noqa: E501
import argparse
import functools

import numpy as np

from taurenmd import _BANNER, Path
from taurenmd import core as tcore
from taurenmd import log
from taurenmd.libs import libcalc, libcli, libio, libmda, libplot  # noqa: F401
from taurenmd.logger import S, T


__author__ = 'Joao M.C. Teixeira'
__email__ = 'joaomcteixeira@gmail.com'
__maintainer__ = 'Joao M.C. Teixeira'
__credits__ = ['Joao M.C. Teixeira']
__status__ = 'Production'

__doc__ += (
    f'{tcore.ref_mda}'
    f'{tcore.ref_mda_selection}'
    f'{tcore.ref_pyquaternion}'
    )

_help = 'Calculates angular rotations across axes.'
_name = 'rotations'

ap = libcli.CustomParser(
    description=_BANNER + __doc__,
    formatter_class=argparse.RawDescriptionHelpFormatter,
    )

libcli.add_version_arg(ap)
libcli.add_topology_arg(ap)
libcli.add_trajectories_arg(ap)
libcli.add_insort_arg(ap)
libcli.add_plane_selection_arg(ap)
libcli.add_angle_unit_arg(ap)
libcli.add_reference_frame_arg(ap)
libcli.add_slice_arg(ap)
libcli.add_data_export_arg(ap)
libcli.add_plot_arg(ap)


def _ap():
    return ap


def main(
        topology,
        trajectories,
        plane_selection,
        insort=False,
        aunit='degrees',
        ref_frame=0,
        start=None,
        stop=None,
        step=None,
        export=False,
        plot=False,
        plotvars=None,
        **kwargs,
        ):
    """Execute main client logic."""
    log.info(T('starting'))
<<<<<<< HEAD

    topology = Path(topology)
    trajectories = map(Path, trajectories)
    u = libmda.load_universe(topology, *trajectories)
=======

    topology = Path(topology)
    trajectories = [Path(t) for t in trajectories]

    u = libmda.load_universe(topology, *trajectories, insort=False)
>>>>>>> 3104be96

    log.info(T('slicing'))
    fSlice = libio.frame_slice(start=start, stop=stop, step=step)

<<<<<<< HEAD
    log.info(T('computing planes'))
    log.info(S('for reference frame: {}', ref_frame))

    ABC_selections = plane_selection  # variable renaming
    origin_selection = ' or '.join(ABC_selections)
    log.info(S('for selection: {!r}', origin_selection))

=======
    origin_selection = ' or '.join(plane_selection)
    pABC_atomG = u.select_atoms(origin_selection)
    ABC_selections = plane_selection
>>>>>>> 3104be96
    # p stands for point
    # atomG stands for MDAnalysis AtomGroup
    pABC_atomG = u.select_atoms(origin_selection)
    pA_atomG = u.select_atoms(ABC_selections[0])
    pB_atomG = u.select_atoms(ABC_selections[1])
    pC_atomG = u.select_atoms(ABC_selections[2])

<<<<<<< HEAD
    u.trajectory[ref_frame]
=======
    u.trajectory[0]
>>>>>>> 3104be96

    # defining the center of reference
    opABC_cog = pABC_atomG.center_of_geometry()
    log.info(S('Original pABC center of geometry: {}', opABC_cog))

    log.info(S(
        'transferring all coordinates of '
        'reference frame to the origin (0, 0, 0)'
        ))
    pABC_atomG.positions = pABC_atomG.positions - opABC_cog
    pABC_cog = pABC_atomG.center_of_geometry().copy()
    log.info(S('New origin Center of Geometry'))
    log.info(S('pABC_cog: {}', pABC_cog))
<<<<<<< HEAD
=======

    log.info(T('Transfering'))
    log.info(S('all coordinates of reference frame to the origin 0, 0, 0'))
    pABC_atomG.positions = pABC_atomG.positions - pABC_cog
    log.info(S('COG in origin: {}', pABC_atomG.center_of_geometry()))
>>>>>>> 3104be96

    log.info(T('defining the reference axes'))
    pA_cog = pA_atomG.center_of_geometry().copy()
    pB_cog = pB_atomG.center_of_geometry().copy()
    pC_cog = pC_atomG.center_of_geometry().copy()
    log.info(S('plane points definition:'))
    log.info(S('pA: {}', pA_cog))
    log.info(S('pB: {}', pB_cog))
    log.info(S('pC: {}', pC_cog))

    ref_plane_normal = libcalc.calc_plane_normal(pABC_cog, pA_cog, pB_cog)
    log.info(S('Normal vector to the reference plane: {}', ref_plane_normal))

    ref_plane_cross = np.cross(pA_cog, ref_plane_normal)
<<<<<<< HEAD
    log.info(S('Cross vector to pA and Normal vector: {}', ref_plane_cross))

    log.info(T('Calculating tilt angles'))
    total_frames = len(u.trajectory[fSlice])
    log.info(S('for {} frames', total_frames))
    sizet = (total_frames, 3)
    roll_vectors = np.empty(sizet, dtype=np.float64)
    pitch_vectors = np.empty(sizet, dtype=np.float64)
    yaw_vectors = np.empty(sizet, dtype=np.float64)
=======
    log.info(S('np cross: {}', ref_plane_cross))

    roll_angles = []
    pitch_angles = []
    yaw_angles = []
>>>>>>> 3104be96

    for i, _ts in enumerate(u.trajectory[fSlice]):

        pABC_cog_ts = pABC_atomG.center_of_geometry().copy()
        pABC_atomG.positions = pABC_atomG.positions - pABC_cog_ts

        ts_positions = pABC_atomG.positions.copy()

        # get roll
        pABC_atomG.positions = ts_positions + ref_plane_normal
        roll_vectors[i, :] = pA_atomG.center_of_geometry().copy()
        pABC_atomG.positions = ts_positions

        # get pitch
        pABC_atomG.positions = ts_positions + ref_plane_cross
        pitch_vectors[i, :] = libcalc.calc_plane_normal(
            ref_plane_cross,
            pA_atomG.center_of_geometry(),
            pB_atomG.center_of_geometry(),
            )
        pABC_atomG.positions = ts_positions

        # get yaw
        pABC_atomG.positions = ts_positions + pA_cog
        pA_cog_yaw_ts = pA_atomG.center_of_geometry().copy()
        normalv = libcalc.calc_plane_normal(
            pA_cog,
            pA_cog_yaw_ts,
            pB_atomG.center_of_geometry(),
            )
        yaw_vectors[i, :] = np.cross(pA_cog_yaw_ts, normalv)
        pABC_atomG.positions = ts_positions

    log.info(S('done'))


<<<<<<< HEAD
    roll_torsion = libcalc.torsion_set(
        pA_cog,
        pABC_cog,
        ref_plane_normal,
        roll_vectors,
        )

    pitch_torsion = libcalc.torsion_set(
        ref_plane_normal,
        pABC_cog,
        ref_plane_cross,
        pitch_vectors,
        )

    yaw_torsion = libcalc.torsion_set(
        ref_plane_cross,
        pABC_cog,
        pA_cog,
        yaw_vectors,
        )

    if aunit == 'degrees':
        roll_torsion, pitch_torsion, yaw_torsion = \
            [np.degrees(a) for a in [roll_torsion, pitch_torsion, yaw_torsion]]
=======
        yaw_minimum = libcalc.sort_by_minimum_Qdistances(
            yaw_Qs_tuples,
            ref_plane_cross,
            )[0][0]

        if aunit == 'degrees':
            roll_angles.append(round(roll_minimum.degrees, 3))
            pitch_angles.append(round(pitch_minimum.degrees, 3))
            yaw_angles.append(round(yaw_minimum.degrees, 3))
        else:
            roll_angles.append(round(roll_minimum.radians, 3))
            pitch_angles.append(round(pitch_minimum.radians, 3))
            yaw_angles.append(round(yaw_minimum.radians, 3))
>>>>>>> 3104be96

    if export:
        libio.export_data_to_file(
            list(range(len(u.trajectory))[fSlice]),
            roll_torsion, pitch_torsion, yaw_torsion,
            fname=export,
            header=(
                '# Topology: {}\n'
                '# Trajectories: {}\n'
                '# Plane Selection: {}\n'
                '# frame,roll,pitch,yaw [in {}]\n'
                ).format(
                    topology,
                    ', '.join(t.resolve().str() for t in trajectories),
                    origin_selection,
                    aunit,
                    ),
            )

    if plot:
        plotvars = plotvars or dict()
        plotvars.setdefault('labels', ['roll', 'pitch', 'yaw'])

        libplot.param(
            list(range(len(u.trajectory))[fSlice]),
            [roll_torsion, pitch_torsion, yaw_torsion],
            **plotvars,
            )

    return


maincli = functools.partial(libcli.maincli, ap, main)


if __name__ == '__main__':
    maincli()<|MERGE_RESOLUTION|>--- conflicted
+++ resolved
@@ -132,23 +132,14 @@
         ):
     """Execute main client logic."""
     log.info(T('starting'))
-<<<<<<< HEAD
 
     topology = Path(topology)
     trajectories = map(Path, trajectories)
-    u = libmda.load_universe(topology, *trajectories)
-=======
-
-    topology = Path(topology)
-    trajectories = [Path(t) for t in trajectories]
-
     u = libmda.load_universe(topology, *trajectories, insort=False)
->>>>>>> 3104be96
 
     log.info(T('slicing'))
     fSlice = libio.frame_slice(start=start, stop=stop, step=step)
 
-<<<<<<< HEAD
     log.info(T('computing planes'))
     log.info(S('for reference frame: {}', ref_frame))
 
@@ -156,11 +147,6 @@
     origin_selection = ' or '.join(ABC_selections)
     log.info(S('for selection: {!r}', origin_selection))
 
-=======
-    origin_selection = ' or '.join(plane_selection)
-    pABC_atomG = u.select_atoms(origin_selection)
-    ABC_selections = plane_selection
->>>>>>> 3104be96
     # p stands for point
     # atomG stands for MDAnalysis AtomGroup
     pABC_atomG = u.select_atoms(origin_selection)
@@ -168,11 +154,7 @@
     pB_atomG = u.select_atoms(ABC_selections[1])
     pC_atomG = u.select_atoms(ABC_selections[2])
 
-<<<<<<< HEAD
     u.trajectory[ref_frame]
-=======
-    u.trajectory[0]
->>>>>>> 3104be96
 
     # defining the center of reference
     opABC_cog = pABC_atomG.center_of_geometry()
@@ -186,14 +168,6 @@
     pABC_cog = pABC_atomG.center_of_geometry().copy()
     log.info(S('New origin Center of Geometry'))
     log.info(S('pABC_cog: {}', pABC_cog))
-<<<<<<< HEAD
-=======
-
-    log.info(T('Transfering'))
-    log.info(S('all coordinates of reference frame to the origin 0, 0, 0'))
-    pABC_atomG.positions = pABC_atomG.positions - pABC_cog
-    log.info(S('COG in origin: {}', pABC_atomG.center_of_geometry()))
->>>>>>> 3104be96
 
     log.info(T('defining the reference axes'))
     pA_cog = pA_atomG.center_of_geometry().copy()
@@ -208,7 +182,7 @@
     log.info(S('Normal vector to the reference plane: {}', ref_plane_normal))
 
     ref_plane_cross = np.cross(pA_cog, ref_plane_normal)
-<<<<<<< HEAD
+
     log.info(S('Cross vector to pA and Normal vector: {}', ref_plane_cross))
 
     log.info(T('Calculating tilt angles'))
@@ -218,13 +192,6 @@
     roll_vectors = np.empty(sizet, dtype=np.float64)
     pitch_vectors = np.empty(sizet, dtype=np.float64)
     yaw_vectors = np.empty(sizet, dtype=np.float64)
-=======
-    log.info(S('np cross: {}', ref_plane_cross))
-
-    roll_angles = []
-    pitch_angles = []
-    yaw_angles = []
->>>>>>> 3104be96
 
     for i, _ts in enumerate(u.trajectory[fSlice]):
 
@@ -260,8 +227,6 @@
 
     log.info(S('done'))
 
-
-<<<<<<< HEAD
     roll_torsion = libcalc.torsion_set(
         pA_cog,
         pABC_cog,
@@ -286,21 +251,6 @@
     if aunit == 'degrees':
         roll_torsion, pitch_torsion, yaw_torsion = \
             [np.degrees(a) for a in [roll_torsion, pitch_torsion, yaw_torsion]]
-=======
-        yaw_minimum = libcalc.sort_by_minimum_Qdistances(
-            yaw_Qs_tuples,
-            ref_plane_cross,
-            )[0][0]
-
-        if aunit == 'degrees':
-            roll_angles.append(round(roll_minimum.degrees, 3))
-            pitch_angles.append(round(pitch_minimum.degrees, 3))
-            yaw_angles.append(round(yaw_minimum.degrees, 3))
-        else:
-            roll_angles.append(round(roll_minimum.radians, 3))
-            pitch_angles.append(round(pitch_minimum.radians, 3))
-            yaw_angles.append(round(yaw_minimum.radians, 3))
->>>>>>> 3104be96
 
     if export:
         libio.export_data_to_file(
